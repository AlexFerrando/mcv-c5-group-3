# Path to data
from dataclasses import dataclass
from torch import Tensor


KITTI_MOTS_PATH = '/ghome/c5mcv03/mcv/datasets/C5/KITTI-MOTS/'
KITTI_MOTS_PATH_ALEX = '/home/alex/Documents/MCV/C5/KITTI_MOTS/'

# Model info. Instance segmentation
MASK2FORMER = "facebook/mask2former-swin-small-coco-instance"
MAX_WIDTH_SIZE_KITTI = 1242
MAX_HEIGHT_SIZE_KITTI = 376
MAX_WIDTH_SIZE_CPPE5 = 480
MAX_HEIGHT_SIZE_CPPE5 = 480

INTERESTING_CLASSES = ['car', 'person'] 



# Classes mapping
def inverse_mapping_class_id(dataset: str=None, class_id: int=None):
    """Maps a class id from one dataset to the other.

    If dataset = 'coco' and class_id = 2 (class name = 'car') --> returns the id of the class 'car' in KITTI dataset.
    If dataset = 'kitti' and class_id = 1 (class name = 'car') --> returns the id of the class 'car' in COCO dataset.
    """
    
    if dataset == 'coco':
        if class_id == 3:  # 'car'
            return 1
        
        elif class_id == 1: # 'person'
            return 2
    
    elif dataset == 'kitti':
        if class_id == 1:  # 'car'
            return 3
        
        elif class_id == 2:  # 'person'
            return 1


# Classes mapping
KIITI_TO_COCO_IDS = {
    1: 1, # 'car'
    2: 1, # 'pedestrian'
}

LABEL2ID = {
<<<<<<< HEAD
    'pedestrian': 0,
    'car': 1
}

ID2LABEL = {
    0: 'pedestrian',
    1: 'car'
}

KIITI_TO_COCO_IDS = {
    1: 1, # 'car'
    2: 0, # 'pedestrian'
=======
    'car': 0,
    'person': 1
}

ID2LABEL = {
    0: 'car',
    1: 'person'
>>>>>>> 08126fe0
}

@dataclass
class DetectionResults:
    scores: Tensor
    boxes: Tensor
    labels: Tensor<|MERGE_RESOLUTION|>--- conflicted
+++ resolved
@@ -47,9 +47,8 @@
 }
 
 LABEL2ID = {
-<<<<<<< HEAD
-    'pedestrian': 0,
-    'car': 1
+    'car': 1,
+    'person': 2
 }
 
 ID2LABEL = {
@@ -60,15 +59,6 @@
 KIITI_TO_COCO_IDS = {
     1: 1, # 'car'
     2: 0, # 'pedestrian'
-=======
-    'car': 0,
-    'person': 1
-}
-
-ID2LABEL = {
-    0: 'car',
-    1: 'person'
->>>>>>> 08126fe0
 }
 
 @dataclass
