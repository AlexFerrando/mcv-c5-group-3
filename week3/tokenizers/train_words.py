import sys
import os

from torch.utils.data import DataLoader
from torch import nn
import torch
from torchvision.transforms import v2
from tqdm import tqdm
import wandb
import atexit
import time

from dataset import FoodDataset
from models import BaselineModel, LSTMModel

sys.path.append(os.path.abspath(os.path.join(os.path.dirname(__file__), "..")))
from our_tokenizers import CharacterTokenizer, BaseTokenizer, WordTokenizer, WordPieceTokenizer
from metrics import Metric
import consts

def train(model: torch.nn.Module, train_loader: DataLoader, val_loader: DataLoader, test_loader: DataLoader,
    optimizer: torch.optim.Optimizer, tokenizer: BaseTokenizer, epochs: int, patience: int,
    device: torch.device = torch.device('cuda' if torch.cuda.is_available() else 'cpu'),
    config: dict = None,
):
    # Initialize wandb with the complete config and (optional) project override
    wandb.init(
        entity="arnalytics-universitat-aut-noma-de-barcelona",
        project=config.get('project', 'C5-W3'),
        name=f"WORDS_BASELINE_RESNET34_NO_TEACHER{wandb.util.generate_id()}",
        config=config,
        reinit=True,
        mode="offline" # Disable wandb logging for now
    )
    
    # Log model architecture
    wandb.watch(model, log="all")
    
    # Set up criterion and metric

    if config['tokenizer'] == 'chars':
        criterion = nn.CrossEntropyLoss(ignore_index=tokenizer.char2idx[tokenizer.pad_token])
    elif config['tokenizer'] == 'words':
        criterion = nn.CrossEntropyLoss(ignore_index=tokenizer.word2idx[tokenizer.pad_token])
    elif config['tokenizer'] == 'bert':
        criterion = nn.CrossEntropyLoss(ignore_index=tokenizer.tokenizer.pad_token_id)

    metric = Metric()

    model.to(device)
    best_val_loss = float('inf')
    patience_counter = 0  # Initialize patience counter
    
    for epoch in range(epochs):
        print('Epoch:', epoch)
        
        # Training step
        train_loss, train_metrics = train_epoch(model, optimizer, criterion, train_loader, 
            tokenizer, device, metric, config)
        print(f'train loss: {train_loss:.2f}, metric: {train_metrics}')
        
        # Validation step
        val_loss, val_metrics = eval_epoch(model, criterion, val_loader, tokenizer, device, metric)
        print(f'valid loss: {val_loss:.2f}, metric: {val_metrics}')
        
        # Log metrics to wandb
        log_data = {
            "epoch": epoch,
            "train_loss": train_loss,
            "val_loss": val_loss,
            **{f"val_{k}": v for k, v in val_metrics.items()},
            **{f"train_{k}": v for k, v in train_metrics.items()}
        }
        
        # Save best model if validation loss improves
        if val_loss < best_val_loss:
            best_val_loss = val_loss
            patience_counter = 0  # Reset the patience counter on improvement

            # Save model
            torch.save(model.state_dict(), config['model_name'])
            artifact = wandb.Artifact(name=config['model_name'].split('.')[0], type='model')  # Create artifact
            artifact.add_file(config['model_name'])
            wandb.log_artifact(artifact)
            log_data["best_val_loss"] = best_val_loss
        else:
            patience_counter += 1
            print(f"No improvement in validation loss. Patience counter: {patience_counter}/{patience}")
        
        wandb.log(log_data)
        print('-------------------')

        if patience_counter >= patience:
            print(f"Early stopping triggered after {epoch+1} epochs.")
            break
    
    # Final evaluation on the test set
    test_loss, test_metrics = eval_epoch(model, criterion, test_loader, tokenizer, device, metric)
    print(f'test loss: {test_loss:.2f}, metric: {test_metrics}')
    
    wandb.log({
        "test_loss": test_loss,
        **{f"test_{k}": v for k, v in test_metrics.items()}
    })
    
    wandb.finish()


def get_grad_norm(model):
    return sum(p.grad.data.norm(2).item() ** 2 for p in model.parameters() if p.grad is not None) ** 0.5


def train_epoch(model: torch.nn.Module, optimizer: torch.optim.Optimizer, criterion: torch.nn.Module,
    dataloader: DataLoader, tokenizer: BaseTokenizer, device: torch.device, metric: Metric, config: dict
) -> tuple:  
    all_texts = []
    all_texts_gt = []
    losses = []
    model.train()
    
    use_grad_clipping = config.get('use_grad_clipping', True)
    max_norm = config.get('gradient_max_norm', 5.0)
    use_teacher_forcing = config.get('use_teacher_forcing', True)
    detach_loop = config.get('detach_loop', False)

    start_time = time.time()
    total_iterations = len(dataloader)

    for img, text in tqdm(dataloader, desc='Training epoch'):
        optimizer.zero_grad()
        img = img.to(device)
        text = text.to(device)
        if use_teacher_forcing:
            out = model(img, target_seq=text, teacher_forcing=True, detach_loop=detach_loop)
        else:
            out = model(img, teacher_forcing=False, detach_loop=detach_loop)

        loss = criterion(out, text.long())
        loss.backward()

        if use_grad_clipping:
            grad_norm = torch.nn.utils.clip_grad_norm_(model.parameters(), max_norm=max_norm)
        else:
            grad_norm = get_grad_norm(model)
        wandb.log({"grad_norm": grad_norm}, commit=False)
        
        optimizer.step()
        losses.append(loss.detach().cpu().item())
        
        texts = model.logits_to_text(out)
        all_texts.extend(texts)
        all_texts_gt.extend([tokenizer.decode(t.tolist()) for t in text])
    
    end_time = time.time()
    total_time = end_time - start_time
    iterations_per_second = total_iterations / total_time
    print(f"Average training speed: {iterations_per_second:.2f} iterations/s")

    mean_loss = sum(losses) / len(losses)
    res = metric.compute_metrics(all_texts_gt, all_texts)
    return mean_loss, res


def eval_epoch(
    model: torch.nn.Module,
    criterion: torch.nn.Module,
    dataloader: DataLoader,
    tokenizer: BaseTokenizer,
    device: torch.device,
    metric: Metric
) -> tuple:
    all_texts = []
    all_texts_gt = []
    losses = []
    model.eval()
    with torch.no_grad():
        for img, text in tqdm(dataloader, desc='Evaluation step'):
            img = img.to(device)
            text = text.to(device)
            out = model(img)
            loss = criterion(out, text.long())
            losses.append(loss.detach().cpu().item())
            texts = model.logits_to_text(out)
            all_texts.extend(texts)
            all_texts_gt.extend([tokenizer.decode(t.tolist()) for t in text])
    mean_loss = sum(losses) / len(losses)
    res = metric.compute_metrics(all_texts_gt, all_texts)
    return mean_loss, res


def get_split_sizes(dataset_len, train_size, val_size, test_size):
    assert train_size + val_size + test_size == 1, 'The sum of the sizes must be 1'
    train_size = int(train_size * dataset_len)
    val_size = (dataset_len - train_size) // 2
    test_size = dataset_len - train_size - val_size
    return train_size, val_size, test_size


def get_optimizer(config):
    if config['optimizer'] == 'adam':
        return torch.optim.Adam(
            model.parameters(), 
            lr=config['learning_rate'],
            weight_decay=config['weight_decay']
        )
    elif config['optimizer'] == 'sgd':
        return torch.optim.SGD(
            model.parameters(), 
            lr=config['learning_rate'],
            momentum=config.get('momentum', 0.9),
            weight_decay=config['weight_decay']
        )
    else:
        raise ValueError(f"Unsupported optimizer: {config['optimizer']}")

def get_by_tokenizer(config):
    # Mapping from config name to the corresponding tokenizer class.
    tokenizers = {
         'chars': CharacterTokenizer,
         'words': WordTokenizer,
         'bert': WordPieceTokenizer,
    }
    if config['tokenizer'] not in tokenizers:
         raise ValueError(f"Unsupported tokenizer: {config['tokenizer']}")
    
    # Instantiate the correct tokenizer automatically.
    tokenizer = tokenizers[config['tokenizer']]()  

    # Configure the loss criterion and starting token index based on the tokenizer type.
    if config['tokenizer'] == 'chars':
<<<<<<< HEAD
         start_idx = tokenizer.char2idx[tokenizer.sos_token]
    elif config['tokenizer'] == 'words':
         start_idx = tokenizer.encode(tokenizer.sos_token)[0]
    elif config['tokenizer'] == 'bert':
=======
         criterion = nn.CrossEntropyLoss(ignore_index=tokenizer.char2idx[tokenizer.pad_token])
         start_idx = tokenizer.char2idx[tokenizer.sos_token]
    elif config['tokenizer'] == 'words':
         criterion = nn.CrossEntropyLoss(ignore_index=tokenizer.word2idx[tokenizer.pad_token])
         start_idx = tokenizer.encode(tokenizer.sos_token)[0]
    elif config['tokenizer'] == 'bert':
         criterion = nn.CrossEntropyLoss(ignore_index=tokenizer.tokenizer.pad_token_id)
>>>>>>> ef77c968
         start_idx = tokenizer.tokenizer.cls_token_id or tokenizer.tokenizer.pad_token_id

    criterion = None
    return criterion, start_idx, tokenizer

def cleanup_wandb():
    os.environ.pop('WANDB_API_KEY', None)
    wandb.finish()


if __name__ == '__main__':
    wandb.login(key='89f4c571fd157f9b9bd2d73a2e6c39eb0ed38ad2')


    config = {
        'resize': (224, 224),
        'lstm_layers': 2,
        'dropout': 0.5,
        'learning_rate': 1e-4,
        'batch_size': 32,
        'optimizer': 'adam',
        'weight_decay': 1e-4,
        'epochs': 20,
        'patience': 5,
        'project': 'C5-W3',
        'gradient_max_norm': 5.0,
        'use_grad_clipping': True,
        'model_name': 'baseline.pth',
        'resnet_model': 'microsoft/resnet-34',
        'use_teacher_forcing': False,
        'detach_loop': False,
        'tokenizer': 'words'  # Use 'chars', 'words', or 'bert'
    }

    criterion, start_idx, tokenizer = get_by_tokenizer(config)

    transform = nn.Sequential(
        v2.ToImage(),
        v2.ToDtype(torch.float32, scale=True),
        v2.Resize(config['resize'], antialias=True),
        v2.Normalize((0.485, 0.456, 0.406), (0.229, 0.224, 0.225)),
    )
    dataset = FoodDataset(
        data_path=consts.DATA_PATH,
        tokenizer=tokenizer,
        transform=transform
    )   

    # Split dataset: 80% train, 10% val, 10% test
    train_size, val_size, test_size = get_split_sizes(len(dataset), 0.8, 0.1, 0.1)
    train_dataset, val_dataset, test_dataset = torch.utils.data.random_split(
        dataset,
        [train_size, val_size, test_size],
        generator=torch.Generator().manual_seed(consts.SEED)
    )
    
    train_loader = DataLoader(train_dataset, batch_size=config['batch_size'], shuffle=True)
    val_loader = DataLoader(val_dataset, batch_size=config['batch_size'], shuffle=False)
    test_loader = DataLoader(test_dataset, batch_size=config['batch_size'], shuffle=False)

    # model = LSTMModel(tokenizer=tokenizer, resnet_model=config['resnet_model'], lstm_layers=config['lstm_layers'], dropout=config['dropout'])
    model = BaselineModel(tokenizer=tokenizer, resnet_model=config['resnet_model'], start_idx=start_idx)
    
    optimizer = get_optimizer(config)

    train(
        model,
        train_loader,
        val_loader,
        test_loader,
        optimizer=optimizer,
        tokenizer=tokenizer,
        epochs=config['epochs'],
        patience=config['patience'],
        config=config
    )

    atexit.register(cleanup_wandb)
    # Uncomment below to run a sweep (ensure you have set up your sweep config accordingly)
    # sweep_id = wandb.sweep(sweep_config, project="food-recognition-sweeps")
    # wandb.agent(sweep_id, func<|MERGE_RESOLUTION|>--- conflicted
+++ resolved
@@ -30,6 +30,7 @@
         name=f"WORDS_BASELINE_RESNET34_NO_TEACHER{wandb.util.generate_id()}",
         config=config,
         reinit=True,
+        mode="offline" # Disable wandb logging for now
         mode="offline" # Disable wandb logging for now
     )
     
@@ -228,20 +229,10 @@
 
     # Configure the loss criterion and starting token index based on the tokenizer type.
     if config['tokenizer'] == 'chars':
-<<<<<<< HEAD
          start_idx = tokenizer.char2idx[tokenizer.sos_token]
     elif config['tokenizer'] == 'words':
          start_idx = tokenizer.encode(tokenizer.sos_token)[0]
     elif config['tokenizer'] == 'bert':
-=======
-         criterion = nn.CrossEntropyLoss(ignore_index=tokenizer.char2idx[tokenizer.pad_token])
-         start_idx = tokenizer.char2idx[tokenizer.sos_token]
-    elif config['tokenizer'] == 'words':
-         criterion = nn.CrossEntropyLoss(ignore_index=tokenizer.word2idx[tokenizer.pad_token])
-         start_idx = tokenizer.encode(tokenizer.sos_token)[0]
-    elif config['tokenizer'] == 'bert':
-         criterion = nn.CrossEntropyLoss(ignore_index=tokenizer.tokenizer.pad_token_id)
->>>>>>> ef77c968
          start_idx = tokenizer.tokenizer.cls_token_id or tokenizer.tokenizer.pad_token_id
 
     criterion = None
